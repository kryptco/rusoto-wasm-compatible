--- conflicted
+++ resolved
@@ -3,13 +3,10 @@
 ## [Unreleased]
 (Please put an entry here in each PR)
 
-<<<<<<< HEAD
 - Added CloudHSMv2
-=======
 - Added ResourceGroupsTaggingApi
 - Added Lex runtime
 - Added Lex Models service
->>>>>>> 21b1e144
 
 ## [0.29.0] - 2017-11-02
 
